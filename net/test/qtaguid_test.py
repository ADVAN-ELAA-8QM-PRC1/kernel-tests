--- conflicted
+++ resolved
@@ -87,9 +87,6 @@
     self.assertEqual("foo", data)
     self.assertEqual(sockaddr, addr)
 
-<<<<<<< HEAD
-  @unittest.skip("does not pass on current kernel")
-=======
   def CheckSocketOutputInverted(self, version, is_gid):
     # Load a inverted iptable rule on current uid/gid 0, traffic from other
     # uid/gid should be blocked and traffic from current uid/gid should pass.
@@ -117,7 +114,6 @@
     self.assertEqual("foo", data)
     self.assertEqual(sockaddr, addr1)
 
->>>>>>> 975d3f41
   def testCloseWithoutUntag(self):
     self.dev_file = open("/dev/xt_qtaguid", "r");
     sk = socket(AF_INET, SOCK_DGRAM, 0)
@@ -130,7 +126,6 @@
     self.assertFalse(self.CheckTag(tag, uid))
     self.dev_file.close();
 
-  @unittest.skip("does not pass on current kernel")
   def testTagWithoutDeviceOpen(self):
     sk = socket(AF_INET, SOCK_DGRAM, 0)
     uid = os.getuid()
